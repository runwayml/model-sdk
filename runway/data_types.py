--- conflicted
+++ resolved
@@ -11,11 +11,7 @@
     from io import BytesIO as IO
 import numpy as np
 from PIL import Image
-<<<<<<< HEAD
-from .utils import is_url, download_to_temp_dir, try_cast_np_scalar, random_color_map
-=======
-from .utils import is_url, extract_tarball, try_cast_np_scalar, download_file
->>>>>>> 07b1d1d0
+from .utils import is_url, extract_tarball, try_cast_np_scalar, download_file, random_color_map
 from .exceptions import MissingArgumentError, InvalidArgumentError
 
 
@@ -452,8 +448,8 @@
         ret = {}
         ret['type'] = 'file'
         ret['name'] = self.name
-<<<<<<< HEAD
-        if self.is_folder: ret['isFolder'] = self.is_folder
+        if self.is_directory: ret['isDirectory'] = self.is_directory
+        if self.extension: ret['extension'] = self.extension
         return ret
 
 
@@ -499,8 +495,4 @@
         ret['colorMap'] = self.color_map
         ret['width'] = self.width
         ret['height'] = self.height
-=======
-        if self.is_directory: ret['isDirectory'] = self.is_directory
-        if self.extension: ret['extension'] = self.extension
->>>>>>> 07b1d1d0
         return ret