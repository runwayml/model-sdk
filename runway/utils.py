--- conflicted
+++ resolved
@@ -12,11 +12,8 @@
 import urllib3
 import multiprocessing
 import certifi
-<<<<<<< HEAD
+import json
 from unidecode import unidecode
-=======
-import json
->>>>>>> 59c94421
 if sys.version_info[0] < 3:
     from cStringIO import StringIO as IO
     from urlparse import urlparse
