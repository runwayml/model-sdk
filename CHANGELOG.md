# Changelog

## v0.0.70

<<<<<<< HEAD
- Add `modelSDKVersion` to manifest at `GET /`.
- Add `millisRunning` to manifest at `GET /`.
- Add `millisSinceLastCommand` to manifest at `GET /`.
- Add `GPU` to manifest at `GET /` so that a model's GPU accessibility can be determined at runtime.
- Add undocumented `millis_running()` and `millis_since_last_command()` to `RunwayModel`.
- Add `default` parameter to `vector` data type.
=======
- Model server now wraps common server error codes in JSON responses (e.g. 401, 403, 404, 405, 500).
- Model server now sniffs the body of `POST` for JSON even if `content-type: application/json` is not sent in the request header. [#1](https://github.com/runwayml/model-sdk/issues/1)
- Model server now returns `content-type: application/json`. [#6](https://github.com/runwayml/model-sdk/issues/6)
>>>>>>> e289025a
- Add `RW_NO_SERVE` environment variable and `no_serve` keyword argument to `runway.run()`. These settings prevent `runway.run()` from starting the Flask server so that mock HTTP requests can be made via `app.test_client()`. See [Testing Flask Applications](http://flask.pocoo.org/docs/1.0/testing/) for more details.
- Add model tests in [`tests/test_model.py`](tests/test_model.py)
- Minor change to `docs/` so that JavaScript HTTP -> HTTPS redirect only occurs when the protocol is actually `http:`.<|MERGE_RESOLUTION|>--- conflicted
+++ resolved
@@ -2,18 +2,15 @@
 
 ## v0.0.70
 
-<<<<<<< HEAD
 - Add `modelSDKVersion` to manifest at `GET /`.
 - Add `millisRunning` to manifest at `GET /`.
 - Add `millisSinceLastCommand` to manifest at `GET /`.
 - Add `GPU` to manifest at `GET /` so that a model's GPU accessibility can be determined at runtime.
 - Add undocumented `millis_running()` and `millis_since_last_command()` to `RunwayModel`.
 - Add `default` parameter to `vector` data type.
-=======
 - Model server now wraps common server error codes in JSON responses (e.g. 401, 403, 404, 405, 500).
 - Model server now sniffs the body of `POST` for JSON even if `content-type: application/json` is not sent in the request header. [#1](https://github.com/runwayml/model-sdk/issues/1)
 - Model server now returns `content-type: application/json`. [#6](https://github.com/runwayml/model-sdk/issues/6)
->>>>>>> e289025a
 - Add `RW_NO_SERVE` environment variable and `no_serve` keyword argument to `runway.run()`. These settings prevent `runway.run()` from starting the Flask server so that mock HTTP requests can be made via `app.test_client()`. See [Testing Flask Applications](http://flask.pocoo.org/docs/1.0/testing/) for more details.
 - Add model tests in [`tests/test_model.py`](tests/test_model.py)
 - Minor change to `docs/` so that JavaScript HTTP -> HTTPS redirect only occurs when the protocol is actually `http:`.