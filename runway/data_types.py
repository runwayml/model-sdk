--- conflicted
+++ resolved
@@ -189,14 +189,11 @@
         default_output_format='JPEG'
     ):
         super(image, self).__init__('image', description=description)
-<<<<<<< HEAD
         if default_output_format not in ['JPEG', 'PNG']:
             msg = 'default_output_format needs to be JPEG or PNG'
             raise InvalidArgumentError(self.name, msg)
-=======
         if channels not in [1, 3, 4]:
             raise InvalidArgumentError(self.name or self.type, 'channels value needs to be 1, 3, or 4')
->>>>>>> da56e846
         self.channels = channels
         self.min_width = min_width
         self.min_height = min_height
@@ -231,19 +228,11 @@
         else:
             raise InvalidArgumentError(self.name, 'value is not a PIL or numpy image')
         buffer = IO()
-<<<<<<< HEAD
+        if im_pil.mode != self.get_pil_mode():
+            im_pil = im_pil.convert(self.get_pil_mode())
         im_pil.save(buffer, format=self.default_output_format)
         body = base64.b64encode(buffer.getvalue()).decode('utf8')
         return 'data:image/{format};base64,{body}'.format(format=self.default_output_format.lower(), body=body)
-=======
-        if im_pil.mode != self.get_pil_mode():
-            try:
-                im_pil = im_pil.convert(self.get_pil_mode())
-            except:
-                raise InvalidArgumentError(self.name or self.type, 'unsupported image type')
-        im_pil.save(buffer, format='PNG')
-        return 'data:image/png;base64,' + base64.b64encode(buffer.getvalue()).decode('utf8')
->>>>>>> da56e846
 
     def to_dict(self):
         ret = super(image, self).to_dict()
