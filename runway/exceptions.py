--- conflicted
+++ resolved
@@ -15,21 +15,19 @@
         self.message = 'An unknown error occurred.'
         self.code = 500
 
-<<<<<<< HEAD
     def get_traceback(self):
-=======
-    def to_response(self):
-        """Get information about the error formatted as a dictionary.
-
-        :return: An object containing "error" and "traceback" keys.
-        :rtype: dict
+        """Return a list of lines containing the traceback of the exception \
+        currently being handled.
+        
+        :return A list of lines of the exception traceback
+        :rtype list
         """
->>>>>>> ddec8bb1
         _, _, tb = sys.exc_info()
         traceback_lines = traceback.format_tb(tb)
         return [l.strip() for l in traceback_lines]
 
     def print(self):
+        """Print the exception message and traceback to stderr."""        
         print('\033[91m', file=sys.stderr)
         print(self.message)
         for line in self.get_traceback():
@@ -37,6 +35,11 @@
         print('\033[0m', file=sys.stderr)
 
     def to_response(self):
+        """Get information about the error formatted as a dictionary.
+
+        :return: An object containing "error" and "traceback" keys.
+        :rtype: dict
+        """
         return {'error': self.message, 'traceback': self.get_traceback()}
 
 class MissingOptionError(RunwayError):
