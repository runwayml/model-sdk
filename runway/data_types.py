--- conflicted
+++ resolved
@@ -529,17 +529,10 @@
             raise MissingArgumentError('label_to_id')
         if type(label_to_id) is not dict or len(label_to_id.keys()) == 0:
             msg = 'label_to_id argument has invalid type'
-<<<<<<< HEAD
             raise InvalidArgumentError(self.name, msg)
         if default_label is not None and default_label not in label_to_id.keys():
             msg = 'default_label {} is not in label map'.format(default_label)
             raise InvalidArgumentError(self.name, msg)
-=======
-            raise InvalidArgumentError(self.name or self.type, msg)
-        if default_label is not None and default_label not in label_to_id.keys():
-            msg = 'default_label {} is not in label map'.format(default_label)
-            raise InvalidArgumentError(self.name or self.type, msg)
->>>>>>> 5fc6cbba
         self.label_to_id = label_to_id
         self.label_to_color = self.complete_colors(label_to_color or {})
         self.default_label = default_label or list(self.label_to_id.keys())[0]
@@ -580,11 +573,7 @@
                 return img
         except:
             msg = 'unable to parse expected base64-encoded image'
-<<<<<<< HEAD
             raise InvalidArgumentError(self.name, msg)
-=======
-            raise InvalidArgumentError(self.name or self.type, msg)
->>>>>>> 5fc6cbba
 
     def serialize(self, value):
         if type(value) is np.ndarray:
@@ -611,10 +600,6 @@
         if self.height: ret['height'] = self.height
         return ret
 
-<<<<<<< HEAD
-
-=======
->>>>>>> 5fc6cbba
 class boolean(BaseType):
     """A basic boolean data type. The only accepted values for this data type are `True`
     and `False`.
@@ -645,11 +630,7 @@
     def validate(self, value):
         if type(value) != bool:
             msg = 'value type {} is not a boolean'.format(type(value))
-<<<<<<< HEAD
             raise InvalidArgumentError(self.name, msg)
-=======
-            raise InvalidArgumentError(self.name or self.type, msg)
->>>>>>> 5fc6cbba
 
     def deserialize(self, value):
         self.validate(value)
@@ -662,7 +643,6 @@
     def to_dict(self):
         ret = super(boolean, self).to_dict()
         ret['default'] = self.default
-<<<<<<< HEAD
         return ret
 
 
@@ -748,7 +728,4 @@
     def serialize(self, value):
         value = [try_cast_np_scalar(item) for item in value]
         self.validate(value)
-        return value
-=======
-        return ret
->>>>>>> 5fc6cbba
+        return value