--- conflicted
+++ resolved
@@ -73,19 +73,16 @@
 
     client = get_test_client(rw)
 
-<<<<<<< HEAD
-    manifest = get_manifest(client)
+    response = client.get('/')
+    assert response.is_json
+
+    manifest = json.loads(response.data)
+
     # unset millisRunning as we can't reliably predict this value.
     # testing that it is an int should be good enough.
     assert type(manifest['millisRunning']) == int
     manifest['millisRunning'] = None
-=======
-    # check the manifest via a GET /
-    response = client.get('/')
-    assert response.is_json
-
-    manifest = json.loads(response.data)
->>>>>>> e289025a
+
     assert manifest == expected_manifest
 
     # check the input/output manifest for GET /test_command
@@ -532,7 +529,7 @@
     rw.run(debug=True)
 
     response = client.post('test_command', json={ 'input': 5 })
-<<<<<<< HEAD
+    assert response.is_json
     assert 'InferenceError' in str(response.data)
 
 def test_millis_since_run_increases_over_time():
@@ -604,8 +601,4 @@
     client = get_test_client(rw)
 
     os.environ['GPU'] = '0'
-    assert get_manifest(client)['GPU'] == False
-=======
-    assert response.is_json
-    assert 'InferenceError' in str(response.data)
->>>>>>> e289025a
+    assert get_manifest(client)['GPU'] == False