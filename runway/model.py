--- conflicted
+++ resolved
@@ -11,13 +11,9 @@
 from .exceptions import RunwayError, MissingInputError, MissingOptionError, \
     InferenceError, UnknownCommandError, SetupError
 from .data_types import *
-<<<<<<< HEAD
-from .utils import gzipped, serialize_command, cast_to_obj, timestamp_millis
+from .utils import gzipped, serialize_command, cast_to_obj, timestamp_millis, \
+        validate_post_request_body_is_json, get_json_or_none_if_invalid
 from .__version__ import __version__ as model_sdk_version
-=======
-from .utils import gzipped, serialize_command, cast_to_obj, \
-    validate_post_request_body_is_json, get_json_or_none_if_invalid
->>>>>>> e289025a
 
 class RunwayModel(object):
     """A Runway Model server. A singleton instance of this class is created automatically
@@ -72,15 +68,11 @@
     def define_routes(self):
         @self.app.route('/')
         def manifest():
-<<<<<<< HEAD
-            return json.dumps(dict(
+            return jsonify(dict(
                 modelSDKVersion=model_sdk_version,
                 millisRunning=self.millis_running(),
                 millisSinceLastCommand=self.millis_since_last_command(),
                 GPU=os.environ.get('GPU') == '1',
-=======
-            return jsonify(dict(
->>>>>>> e289025a
                 options=[opt.to_dict() for opt in self.options],
                 commands=[serialize_command(cmd) for cmd in self.commands.values()]
             ))
