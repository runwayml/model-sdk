import tempfile
import tarfile
import inspect
import re
import wget
import os
import functools
import sys
import gzip
import datetime
import colorcet
if sys.version_info[0] < 3:
    from cStringIO import StringIO as IO
else:
    from io import BytesIO as IO
import numpy as np
from flask import after_this_request, request, jsonify


URL_REGEX = re.compile(
        r'^(?:http|ftp)s?://' # http:// or https://
        r'(?:(?:[A-Z0-9](?:[A-Z0-9-]{0,61}[A-Z0-9])?\.)+(?:[A-Z]{2,6}\.?|[A-Z0-9-]{2,}\.?)|' #domain...
        r'localhost|' #localhost...
        r'\d{1,3}\.\d{1,3}\.\d{1,3}\.\d{1,3})' # ...or ip
        r'(?::\d+)?' # optional port
        r'(?:/?|[/?]\S+)$', re.IGNORECASE)

def validate_post_request_body_is_json(f):
    @functools.wraps(f)
    def wrapped(*args, **kwargs):
        json = get_json_or_none_if_invalid(request)
        if json is not None:
            return f(*args, **kwargs)
        else:
            err_msg = 'The body of all POST requests must contain JSON'
            return jsonify(dict(error=err_msg)), 400
    return wrapped

def get_json_or_none_if_invalid(request):
    return request.get_json(force=True, silent=True)

def serialize_command(cmd):
    ret = {}
    ret['name'] = cmd['name']
    ret['description'] = cmd['description']
    ret['inputs'] = [inp.to_dict() for inp in cmd['inputs']]
    ret['outputs'] = [inp.to_dict() for inp in cmd['outputs']]
    return ret


def is_url(path):
    return re.match(URL_REGEX, path)


def download_file(url):
    download_dir = tempfile.mkdtemp()
    return wget.download(url, out=download_dir)


def extract_tarball(path):
    extracted_dir = tempfile.mkdtemp()
    with tarfile.open(path, 'r:*') as tar:
        tar.extractall(path=extracted_dir)
    return extracted_dir


def gzip_decompress(data):
    compressed_data = IO(data)
    return gzip.GzipFile(fileobj=compressed_data, mode='r').read()


def gzipped(f):
    @functools.wraps(f)
    def view_func(*args, **kwargs):
        @after_this_request
        def zipper(response):
            accept_encoding = request.headers.get('Accept-Encoding', '')

            if 'gzip' not in accept_encoding.lower():
                return response

            response.direct_passthrough = False

            if (response.status_code < 200 or
                response.status_code >= 300 or
                'Content-Encoding' in response.headers):
                return response

            gzip_buffer = IO()
            gzip_file = gzip.GzipFile(mode='wb', fileobj=gzip_buffer)
            gzip_file.write(response.data)
            gzip_file.close()

            response.data = gzip_buffer.getvalue()
            response.headers['Content-Encoding'] = 'gzip'
            response.headers['Vary'] = 'Accept-Encoding'
            response.headers['Content-Length'] = len(response.data)

            return response

        return f(*args, **kwargs)

    return view_func


def try_cast_np_scalar(value):
    if type(value).__module__ == 'numpy' and np.isscalar(value):
        return value.item()
    return value


def cast_to_obj(cls_or_obj):
    if inspect.isclass(cls_or_obj):
        return cls_or_obj()
    return cls_or_obj


def timestamp_millis():
    offset = datetime.datetime.utcnow() - datetime.datetime(1970, 1, 1)
    return int(offset.total_seconds() * 1000)


<<<<<<< HEAD
def get_color_palette(name):
    palette = getattr(colorcet, name)
    return [[int(c[0]*255), int(c[1]*255), int(c[2]*255)] for c in palette]
=======
def argspec(fn):
    if sys.version_info[0] < 3:
        return inspect.getargspec(fn)
    else:
        return inspect.getfullargspec(fn)
>>>>>>> 3dd49884
<|MERGE_RESOLUTION|>--- conflicted
+++ resolved
@@ -120,14 +120,13 @@
     return int(offset.total_seconds() * 1000)
 
 
-<<<<<<< HEAD
 def get_color_palette(name):
     palette = getattr(colorcet, name)
     return [[int(c[0]*255), int(c[1]*255), int(c[2]*255)] for c in palette]
-=======
+
+  
 def argspec(fn):
     if sys.version_info[0] < 3:
         return inspect.getargspec(fn)
     else:
-        return inspect.getfullargspec(fn)
->>>>>>> 3dd49884
+        return inspect.getfullargspec(fn)